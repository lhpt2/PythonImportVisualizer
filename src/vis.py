#!/usr/bin/env python3
""" Visualize the import relationships of a python project. """


import argparse
import dis
import graphviz
import importlib.util
import matplotlib.colors as mc
import networkx as nx
import os
import platform
import sys
from collections import defaultdict
from libinfo import is_std_lib_module
from modulefinder import ModuleFinder, Module as MFModule
from matplotlib.colors import hsv_to_rgb
from networkx.drawing.nx_pydot import write_dot
from pyvis.network import Network
from typing import Callable


if importlib.util.find_spec('modfilter', __package__) is not None:
    import modfilter
else:
    modfilter = None

# actual opcodes
LOAD_CONST = dis.opmap["LOAD_CONST"]
IMPORT_NAME = dis.opmap["IMPORT_NAME"]
STORE_NAME = dis.opmap["STORE_NAME"]
STORE_GLOBAL = dis.opmap["STORE_GLOBAL"]
POP_TOP = dis.opmap["POP_TOP"]
POP_BLOCK = dis.opmap["POP_BLOCK"]
STORE_OPS = STORE_NAME, STORE_GLOBAL
EXTENDED_ARG = dis.EXTENDED_ARG
HAVE_ARGUMENT = dis.HAVE_ARGUMENT

# enum identifiers for scan_opcodes()
STORE = "store"
ABS_IMPORT = "absolute_import"
REL_IMPORT = "relative_import"

# Python 2 or 3 (int)
PY_VERSION = sys.version_info[0]

# Output file for dag visualization
DAG_OUT = "dag.dot"

# System Names
LINUX_SYSTEM_NAME   = "Linux"
DARWIN_SYSTEM_NAME  = "Darwin"
JAVA_SYSTEM_NAME    = "Java"
WINDOWS_SYSTEM_NAME = "Windows"

# function for logging (to stderr)
def eprint(*args, **kwargs):
    print(*args, file=sys.stderr, **kwargs)

def abs_mod_name(module, root_dir):
    """ From a Module's absolute path, and the root directory, return a
    string with how that module would be imported from a script in the root
    directory.

    Example: abs_mod_name(Module('/path/to/mod.py'), '/path') -> 'to.mod'
    NOTE: no trailing '/' in root_dir
    """

    abs_path = os.path.abspath(module.__file__)
    rel_path = abs_path[len(root_dir) :]

    current_system = platform.system()
    if current_system is WINDOWS_SYSTEM_NAME:
        path_parts = rel_path.split("\\")[1:]
    else:
        path_parts = rel_path.split("/")[1:]

    path_parts[-1] = path_parts[-1][:-3]
    if path_parts[-1] == "__init__":
        del path_parts[-1]
    mod_name = ".".join(path_parts)
    return mod_name

def get_modules_from_file(script, root_dir=None, use_sys_path=False):
    """ Use ModuleFinder.load_file() to get module imports for the given
    script.

    :param script: the script we're getting modules from
    :param root_dir: the project's root dir, if different from script's dir
    :param use_sys_path: use the system PATH when looking for module defs, this
    may be useful if you want to add stdlib modules
    :rtype: {str(module name): Module}
    """
    # script = os.path.abspath(script)
    if not root_dir:
        root_dir = os.path.dirname(script)
    path = [root_dir]
    if use_sys_path:
        path.append(sys.path[:])

    finder = ModuleFinder(path)
    finder.load_file(script)
    modules = finder.modules

    if not use_sys_path:
        # Filter out standard library imports
        modules = {
            name: mod
            for name, mod in modules.items()
            if not is_std_lib_module(name, PY_VERSION)
        }

    # All the module names have to be as references from the root directory
    # modules = {abs_mod_name(mod, root_dir): mod for mod in modules.values()}

    return modules

def get_modules_in_dir(root_dir, ignore_venv=True):
    """ Walk a directory recursively and get the module imports for all .py
    files in the directory.
    """
    root_dir = os.path.abspath(root_dir)
    mods = {}

    for top, dir, files in os.walk(root_dir):
        if ignore_venv and ("venv" in top or "virt" in top):
            continue
        for nm in files:
            if nm[-3:] == ".py":
                mod_file = os.path.abspath(os.path.join(top, nm))
                mod_path = os.path.dirname(mod_file)
                mod_name = mod_file[len(root_dir) + 1 :].replace("/", ".")[:-3]
                # if "__init__" in mod_name:
                #     mod_name = mod_name.replace(".__init__", "")
                if "__init__" not in mod_name and mod_name not in mods:
                    mod = Module(mod_name, file=mod_file, path=mod_path)
                    mods[mod_name] = mod
    return mods

class Module(MFModule, object):
    """ Extension of modulefinder.ModuleFinder to add custom attrs. """

    def __init__(self, *args, **kwargs):
        super(Module, self).__init__(*args, **kwargs)

        # keys = the fully qualified names of this module's direct imports
        # value = list of names imported from that module
        self.direct_imports = {}

def _unpack_opargs(code):
    """ Step through the python bytecode and generate a tuple (int, int, int):
    (operation_index, operation_byte, argument_byte) for each operation.
    """
    extended_arg = 0
    if PY_VERSION == 3:
        for i in range(0, len(code), 2):
            op = code[i]
            if op >= HAVE_ARGUMENT:
                next_code = code[i + 1]
                arg = next_code | extended_arg
                extended_arg = (arg << 8) if op == EXTENDED_ARG else 0
            else:
                arg = None
            yield (i, op, arg)
    elif PY_VERSION == 2:
        i = 0
        while i < len(code):
            op = ord(code[i])
            if op >= HAVE_ARGUMENT:
                arg = ord(code[i + 1])
                i += 3
            else:
                arg = None
                i += 1
            yield (i, op, arg)
    # Python 1?

def scan_opcodes(compiled):
    """
    This function is stolen w/ slight modifications from the standard library
    modulefinder.

    From a compiled code object, generate reports of relevant operations:
    storing variables, absolute imports, and relative imports.

    Return types are a bit tricky, type = (str, tuple):
        (STORE, (<name:str>,))
            - ex: (STORE, "x")
            - source that generated this: `x = 1`
        (ABS_IMPORT, (<names:tuple(str)>, <namespace:str>))
            - ex: (ABS_IMPORT, ("foo","bar"), "path.to.module")
            - `from path.to.module import foo, bar`
        (REL_IMPORT, (<level:int>, <names:tuple(str)>,
        <namespace:str>))
            - ex: (REL_IMPORT, (2, ("up",), "")
            - `from .. import up`
            - (an import of "up" from the immediate parent directory, level=2)
            - (level=1 means the module's own directory)
    """
    code = compiled.co_code
    names = compiled.co_names
    consts = compiled.co_consts
    opargs = [(op, arg) for _, op, arg in _unpack_opargs(code) if op != EXTENDED_ARG]
    for i, (op, oparg) in enumerate(opargs):
        if op in STORE_OPS:
            yield STORE, (names[oparg],)
            continue
        if (
            op == IMPORT_NAME
            and i >= 2
            and opargs[i - 1][0] == opargs[i - 2][0] == LOAD_CONST
        ):
            level = consts[opargs[i - 2][1]]
            fromlist = consts[opargs[i - 1][1]] or []
            if level == 0 or level == -1:
                yield ABS_IMPORT, (fromlist, names[oparg])
            else:
                yield REL_IMPORT, (level, fromlist, names[oparg])
            continue

def get_fq_immediate_deps(all_mods, module, modfilterfunc: Callable[[str, str], bool]=lambda name, parentname: True):
    """
    From a Module, using the module's absolute path, compile the code and then
    search through it for the imports and get a list of the immediately
    imported (do not recurse to find those module's imports as well) modules'
    fully qualified names. Returns the specific names imported (the y, z in
    `from x import y,z`) as a list for the key's value.

    Returns:
        {<module name:str>: <list of names imported from the module:list(str)>}
    """
    fq_deps = defaultdict(list)

    with open(module.__file__, "r") as fp:
        path = os.path.dirname(module.__file__)
        compiled = compile(fp.read() + "\n", path, "exec")
        for op, args in scan_opcodes(compiled):

            if op == STORE:
                # TODO
                pass

            if op == ABS_IMPORT:
                names, top = args
                if (
<<<<<<< HEAD
                    not is_std_lib_module(top.split(".")[0], PY_VERSION)
                    or top in all_mods
                    or modfilterfunc("", top)
=======
                    (not is_std_lib_module(top.split(".")[0], PY_VERSION)
                    or top in all_mods)
                    and modfilterfunc("", top)
>>>>>>> 4e80f20e
                ):
                    if not names:
                        fq_deps[top].append([])
                    for name in names:
                        fq_name = top + "." + name
                        if not modfilterfunc(name, top):
                            eprint("EXCLUDE: ", top, "->", name)
                            continue

                        if fq_name in all_mods:
                            # just to make sure it's in the dict
                            fq_deps[fq_name].append([])
                        else:
                            fq_deps[top].append(name)

            if op == REL_IMPORT:
                # TODO
                pass

    return fq_deps

def add_immediate_deps_to_modules(mod_dict, modfilterfunc: Callable[[str, str], bool]=lambda name, parentname: True):
    """ Take a module dictionary, and add the names of the modules directly
    imported by each module in the dictionary, and add them to the module's
    direct_imports.
    """
    for name, module in sorted(mod_dict.items()):
        fq_deps = get_fq_immediate_deps(mod_dict, module, modfilterfunc=modfilterfunc)
        module.direct_imports = fq_deps

def mod_dict_to_dag(mod_dict, graph_name):
    """ Take a module dictionary, and return a graphviz.Digraph object
    representing the module import relationships. """
    dag = graphviz.Digraph(graph_name, format="pdf")
    # Vendor modules, AKA third-party modules
    vendor_mods = set()
    for name, module in mod_dict.items():
        for di in module.direct_imports:
            # Vendor modules and edges get a different color
            attrs = {}
            if di not in mod_dict:
                attrs["color"] = "blue"
                if di not in vendor_mods:
                    dag.node(di, **attrs)
                    vendor_mods.add(di)
            dag.edge(name, di, **attrs)
    return dag

def get_args():
    """ Parse and return command line args. """
    parser = argparse.ArgumentParser(
        description="Visualize imports of a given" " python script."
    )
    parser.add_argument(
        "path",
        type=str,
        help="main python script/entry point for project, or"
        " the root directory of the project",
    )
    parser.add_argument(
        "-r",
        "--root",
        dest="alt_root",
        type=str,
        help="alternate root, if the project root differs from"
        " the directory that the main script is in",
    )
    parser.add_argument(
        "-d",
        "--dot",
        dest="dotfile",
        type=str,
        help="generate dotfile of graph",
    )
    # TODO implement ability to ignore certain modules
    # parser.add_argument('-i', '--ignore', dest='ignorefile', type=str,
    # help='file that contains names of modules to ignore')
    return parser.parse_args()

def generate_pyvis_visualization(mod_dict, dotfile=''):
    def get_hex_color_of_shade(value):
        if value < 0 or value > 1:
            raise ValueError("Input value must be between 0 and 1")
        
        scaled_val = value * 100

        if scaled_val <= 50:
            r = 255
            g = int(255*scaled_val/50)
            b = 0
        else:
            r = int(255*(100-scaled_val)/50)
            g = 255
            b = 0

        return "#%s%s%s" % tuple([hex(c)[2:].rjust(2, "0") for c in (r, g, b)])

    def normaliz_between_n1_1(min, max, val):
        if min == max:
            return 0
        else:
            zero_min = val - min
            scaled_val = zero_min / (max-min)
            return scaled_val

    # Networkx graph for editing graph
    nx_graph = nx.Graph()

    modules_in_graph = set()
    for name, module in mod_dict.items():
        # Check if module not already in graph from di
        if name not in modules_in_graph:
            nx_graph.add_node(name)
            modules_in_graph.add(name)
        else:
            nx_graph.nodes[name]['color'] = 'red'

        for di in module.direct_imports:
            # Check if di not already in graph
            if di not in modules_in_graph:
                nx_graph.add_node(di)
                modules_in_graph.add(di)

            # Add edge from name to di
            nx_graph.add_edge(name, di)

    # Get max/min degree to normaliz between -1 and 1
    max_degree = -1
    min_degree = 10000
    first = True
    for node in nx_graph.nodes:
        if first:
            max_degree = nx_graph.degree(node)
            min_degree = nx_graph.degree(node)
            first = False
        else:
            max_degree = max(max_degree, nx_graph.degree(node))
            min_degree = min(min_degree, nx_graph.degree(node))

    # Check number of edges in a node
    for node in nx_graph.nodes:
        norm_val = normaliz_between_n1_1(min_degree, max_degree, nx_graph.degree(node))
        size = 20 + 35 * norm_val 
        nx_graph.nodes[node]['size'] = size
        nx_graph.nodes[node]['color'] = get_hex_color_of_shade(norm_val)

    if dotfile:
        nx.draw(nx_graph)
        write_dot(nx_graph, dotfile)

    net = Network(directed=True)
    net.from_nx(nx_graph)
    net.show_buttons()
    net.toggle_physics(True)
    net.show('mygraph.html', notebook=False)

def main():

    endnotice = False

    args = get_args()
    if args.path[-3:] == ".py":
        script = args.path
        root_dir = os.path.dirname(args.path)
        if args.alt_root:
            root_dir = args.alt_root
        mod_dict = get_modules_from_file(script, root_dir=root_dir)
    else:
        root_dir = args.path
        mod_dict = get_modules_in_dir(root_dir)

    # check for filterfunction callback to be present, else use stub lambda
    if modfilter is None:
        add_immediate_deps_to_modules(mod_dict)
    else:
<<<<<<< HEAD
        match hasattr(modfilter, "modfilterfunc"):
=======
        match hasattr(modfilter, "parent_mod_filter_func"):
            case True:
                mod_dict = modfilter.parent_mod_filter_func(mod_dict)
        match hasattr(modfilter, "import_mod_filter_func"):
>>>>>>> 4e80f20e
            case False:
                endnotice = True
                add_immediate_deps_to_modules(mod_dict)
            case True:
<<<<<<< HEAD
                add_immediate_deps_to_modules(mod_dict, modfilterfunc=modfilter.modfilterfunc)
=======
                add_immediate_deps_to_modules(mod_dict, modfilterfunc=modfilter.import_mod_filter_func)
>>>>>>> 4e80f20e

    print("Module dependencies:")
    for name, module in sorted(mod_dict.items()):
        print("\n" + name)
        for dep in module.direct_imports:
            print("    " + dep)

    project_name = os.path.basename(os.path.abspath(root_dir))

    # Creates the Graphvis visualization
    # dag = mod_dict_to_dag(mod_dict, project_name)
    # dag.view()

    # Creates the pyvis visualization
    if args.dotfile is not None:
        generate_pyvis_visualization(mod_dict, dotfile=args.dotfile)
    else:
        generate_pyvis_visualization(mod_dict)

    if endnotice:
        eprint("Notice: consider adding a filter function (modfilterfunc) to modfilter module or removing modfilter module completely.")

if __name__ == "__main__":
    main()<|MERGE_RESOLUTION|>--- conflicted
+++ resolved
@@ -243,15 +243,9 @@
             if op == ABS_IMPORT:
                 names, top = args
                 if (
-<<<<<<< HEAD
-                    not is_std_lib_module(top.split(".")[0], PY_VERSION)
-                    or top in all_mods
-                    or modfilterfunc("", top)
-=======
                     (not is_std_lib_module(top.split(".")[0], PY_VERSION)
                     or top in all_mods)
                     and modfilterfunc("", top)
->>>>>>> 4e80f20e
                 ):
                     if not names:
                         fq_deps[top].append([])
@@ -427,23 +421,15 @@
     if modfilter is None:
         add_immediate_deps_to_modules(mod_dict)
     else:
-<<<<<<< HEAD
-        match hasattr(modfilter, "modfilterfunc"):
-=======
         match hasattr(modfilter, "parent_mod_filter_func"):
             case True:
                 mod_dict = modfilter.parent_mod_filter_func(mod_dict)
         match hasattr(modfilter, "import_mod_filter_func"):
->>>>>>> 4e80f20e
             case False:
                 endnotice = True
                 add_immediate_deps_to_modules(mod_dict)
             case True:
-<<<<<<< HEAD
-                add_immediate_deps_to_modules(mod_dict, modfilterfunc=modfilter.modfilterfunc)
-=======
                 add_immediate_deps_to_modules(mod_dict, modfilterfunc=modfilter.import_mod_filter_func)
->>>>>>> 4e80f20e
 
     print("Module dependencies:")
     for name, module in sorted(mod_dict.items()):
