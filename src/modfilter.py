--- conflicted
+++ resolved
@@ -3,15 +3,7 @@
 
 # example filterfunction for filtering specific module
 def modfilterfunc(modname: str, parentname: str) -> bool:
-<<<<<<< HEAD
-        return not is_test_module(parentname):
-=======
-        if not is_test_module(parentname):
-                return True
-        else:
-                print("MODNAME: ", parentname, file=sys.stderr) 
-                return False
->>>>>>> 9c147184
+        return not is_test_module(parentname)
 
 # filterfunction for filtering specific top module
 #def pkgfilterfunc(topmodname: str) -> bool:
