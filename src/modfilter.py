--- conflicted
+++ resolved
@@ -16,11 +16,6 @@
         return not (is_test_module(modname) or is_logging_module(modname) or is_django_module(modname))
 
 # example filterfunction for filtering specific module
-<<<<<<< HEAD
-# return False to exclude a module
-def modfilterfunc(modname: str, parentname: str) -> bool:
-        return True
-=======
 # return false to exclude module 
 def import_mod_filter_func(modname: str, parentname: str) -> bool:
         return not (is_test_module(parentname) or is_logging_module(parentname) or is_django_module(parentname))
@@ -30,5 +25,4 @@
 
 is_logging_module: Callable[[str], bool] = lambda modname: 'logging' in modname
 
-is_django_module: Callable[[str], bool] = lambda modname: 'django' in modname
->>>>>>> 4e80f20e
+is_django_module: Callable[[str], bool] = lambda modname: 'django' in modname